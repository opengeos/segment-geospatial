repos:
    - repo: https://github.com/pre-commit/pre-commit-hooks
      rev: v5.0.0
      hooks:
          - id: check-toml
          - id: check-yaml
          - id: end-of-file-fixer
            types: [python]
          - id: trailing-whitespace
          - id: requirements-txt-fixer
          - id: check-added-large-files
            args: ["--maxkb=500"]

<<<<<<< HEAD
    - repo: https://github.com/astral-sh/ruff-pre-commit
      rev: v0.7.4
=======
    - repo: https://github.com/psf/black
      rev: 25.1.0
>>>>>>> 42a5f92a
      hooks:
         - id: ruff
           types_or: [pyi, jupyter]

    - repo: https://github.com/codespell-project/codespell
      rev: v2.4.1
      hooks:
          - id: codespell
            args:
                [
                    "--ignore-words-list=aci,acount,acounts,fallow,ges,hart,hist,nd,ned,ois,wqs,watermask,tre,pres,sring",
                    "--skip=*.csv,*.geojson,*.json,*.yml*.js,*.html,*cff,*.pdf",
                ]

    - repo: https://github.com/kynan/nbstripout
      rev: 0.8.1
      hooks:
          - id: nbstripout<|MERGE_RESOLUTION|>--- conflicted
+++ resolved
@@ -11,13 +11,8 @@
           - id: check-added-large-files
             args: ["--maxkb=500"]
 
-<<<<<<< HEAD
     - repo: https://github.com/astral-sh/ruff-pre-commit
       rev: v0.7.4
-=======
-    - repo: https://github.com/psf/black
-      rev: 25.1.0
->>>>>>> 42a5f92a
       hooks:
          - id: ruff
            types_or: [pyi, jupyter]
