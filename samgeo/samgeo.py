--- conflicted
+++ resolved
@@ -4,14 +4,11 @@
 
 import os
 import cv2
-<<<<<<< HEAD
 import torch
 import numpy as np
 from segment_anything import sam_model_registry, SamAutomaticMaskGenerator, SamPredictor
-=======
-from segment_anything import sam_model_registry, SamAutomaticMaskGenerator, SamPredictor
 from segment_anything.utils.transforms import ResizeLongestSide
->>>>>>> 42f3fd9c
+
 
 from .common import *
 
@@ -374,12 +371,10 @@
                 The higher this value, the smaller the number of vertices in the resulting geometry.
         """
 
-<<<<<<< HEAD
+
         tiff_to_geojson(
             tiff_path, output, simplify_tolerance=simplify_tolerance, **kwargs
         )
-=======
-        tiff_to_geojson(tiff_path, output, simplify_tolerance=None, **kwargs)
 
 
 class SamGeoPredictor(SamPredictor):
@@ -438,5 +433,4 @@
     def geotiff_to_geojson(self, src_fp, dst_fp, bidx=1):
         gdf = get_features(src_fp, bidx)
         write_features(gdf, dst_fp)
-        return gdf
->>>>>>> 42f3fd9c
+        return gdf