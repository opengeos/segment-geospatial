"""The LangSAM model for segmenting objects from satellite images using text prompts.
The source code is adapted from the https://github.com/luca-medeiros/lang-segment-anything repository.
Credits to Luca Medeiros for the original implementation.
"""

import argparse
import inspect
import os
import warnings

import numpy as np
import torch
from PIL import Image
from segment_anything import sam_model_registry
from segment_anything import SamPredictor
from huggingface_hub import hf_hub_download
from .common import *
from .samgeo2 import SamGeo2

try:
    import rasterio
except ImportError:
    print("Installing rasterio...")
    install_package("rasterio")

warnings.filterwarnings("ignore")


try:
    import groundingdino.datasets.transforms as T
    from groundingdino.models import build_model
    from groundingdino.util import box_ops
    from groundingdino.util.inference import predict
    from groundingdino.util.slconfig import SLConfig
    from groundingdino.util.utils import clean_state_dict

except ImportError:
    print("Installing GroundingDINO...")
    install_package("groundingdino-py")
    print("Please restart the kernel and run the notebook again.")

# Mode checkpoints
SAM_MODELS = {
    "vit_h": "https://dl.fbaipublicfiles.com/segment_anything/sam_vit_h_4b8939.pth",
    "vit_l": "https://dl.fbaipublicfiles.com/segment_anything/sam_vit_l_0b3195.pth",
    "vit_b": "https://dl.fbaipublicfiles.com/segment_anything/sam_vit_b_01ec64.pth",
}

# Cache path
CACHE_PATH = os.environ.get(
    "TORCH_HOME", os.path.expanduser("~/.cache/torch/hub/checkpoints")
)


def load_model_hf(
    repo_id: str, filename: str, ckpt_config_filename: str, device: str = "cpu"
) -> torch.nn.Module:
    """
    Loads a model from HuggingFace Model Hub.

    Args:
        repo_id (str): Repository ID on HuggingFace Model Hub.
        filename (str): Name of the model file in the repository.
        ckpt_config_filename (str): Name of the config file for the model in the repository.
        device (str): Device to load the model onto. Default is 'cpu'.

    Returns:
        torch.nn.Module: The loaded model.
    """

    cache_config_file = hf_hub_download(
        repo_id=repo_id,
        filename=ckpt_config_filename,
        force_filename=ckpt_config_filename,
    )
    args = SLConfig.fromfile(cache_config_file)
    model = build_model(args)
    model.to(device)
    cache_file = hf_hub_download(
        repo_id=repo_id, filename=filename, force_filename=filename
    )
    checkpoint = torch.load(cache_file, map_location="cpu")
    model.load_state_dict(clean_state_dict(checkpoint["model"]), strict=False)
    model.eval()
    return model


def transform_image(image: Image) -> torch.Tensor:
    """
    Transforms an image using standard transformations for image-based models.

    Args:
        image (Image): The PIL Image to be transformed.

    Returns:
        torch.Tensor: The transformed image as a tensor.
    """
    transform = T.Compose(
        [
            T.RandomResize([800], max_size=1333),
            T.ToTensor(),
            T.Normalize([0.485, 0.456, 0.406], [0.229, 0.224, 0.225]),
        ]
    )
    image_transformed, _ = transform(image, None)
    return image_transformed


# Class definition for LangSAM
class LangSAM:
    """
    A Language-based Segment-Anything Model (LangSAM) class which combines GroundingDINO and SAM.
    """

    def __init__(self, model_type="vit_h", checkpoint=None):
        """Initialize the LangSAM instance.

        Args:
            model_type (str, optional): The model type. It can be one of the SAM 1
                models () vit_h, vit_l, vit_b) or SAM 2 models (sam2-hiera-tiny,
                sam2-hiera-small, sam2-hiera-base-plus, sam2-hiera-large)
                Defaults to 'vit_h'. See https://bit.ly/3VrpxUh for more details.
            checkpoint_url (str, optional): The URL to the checkpoint file. Defaults to None
        """

        self.device = torch.device("cuda" if torch.cuda.is_available() else "cpu")
        self.build_groundingdino()
        self.build_sam(model_type, checkpoint)

        self.source = None
        self.image = None
        self.masks = None
        self.boxes = None
        self.phrases = None
        self.logits = None
        self.prediction = None

    def build_sam(self, model_type, checkpoint_url=None):
        """Build the SAM model.

        Args:
            model_type (str, optional): The model type. It can be one of the SAM 1
                models () vit_h, vit_l, vit_b) or SAM 2 models (sam2-hiera-tiny,
                sam2-hiera-small, sam2-hiera-base-plus, sam2-hiera-large)
                Defaults to 'vit_h'. See https://bit.ly/3VrpxUh for more details.
            checkpoint_url (str, optional): The URL to the checkpoint file. Defaults to None
        """
        sam1_models = ["vit_h", "vit_l", "vit_b"]
        sam2_models = [
            "sam2-hiera-tiny",
            "sam2-hiera-small",
            "sam2-hiera-base-plus",
            "sam2-hiera-large",
        ]
        if model_type in sam1_models:
            if checkpoint_url is not None:
                sam = sam_model_registry[model_type](checkpoint=checkpoint_url)
            else:
                checkpoint_url = SAM_MODELS[model_type]
                sam = sam_model_registry[model_type]()
                state_dict = torch.hub.load_state_dict_from_url(checkpoint_url)
                sam.load_state_dict(state_dict, strict=True)
            sam.to(device=self.device)
            self.sam = SamPredictor(sam)
            self._sam_version = 1
        elif model_type in sam2_models:
            self.sam = SamGeo2(model_id=model_type, device=self.device, automatic=False)
            self._sam_version = 2

    def build_groundingdino(self):
        """Build the GroundingDINO model."""
        ckpt_repo_id = "ShilongLiu/GroundingDINO"
        ckpt_filename = "groundingdino_swinb_cogcoor.pth"
        ckpt_config_filename = "GroundingDINO_SwinB.cfg.py"
        self.groundingdino = load_model_hf(
            ckpt_repo_id, ckpt_filename, ckpt_config_filename, self.device
        )

    def predict_dino(self, image, text_prompt, box_threshold, text_threshold):
        """
        Run the GroundingDINO model prediction.

        Args:
            image (Image): Input PIL Image.
            text_prompt (str): Text prompt for the model.
            box_threshold (float): Box threshold for the prediction.
            text_threshold (float): Text threshold for the prediction.

        Returns:
            tuple: Tuple containing boxes, logits, and phrases.
        """

        image_trans = transform_image(image)
        boxes, logits, phrases = predict(
            model=self.groundingdino,
            image=image_trans,
            caption=text_prompt,
            box_threshold=box_threshold,
            text_threshold=text_threshold,
            device=self.device,
        )
        W, H = image.size
        boxes = box_ops.box_cxcywh_to_xyxy(boxes) * torch.Tensor([W, H, W, H])

        return boxes, logits, phrases

    def predict_sam(self, image, boxes):
        """
        Run the SAM model prediction.

        Args:
            image (Image): Input PIL Image.
            boxes (torch.Tensor): Tensor of bounding boxes.

        Returns:
            Masks tensor.
        """
        if self._sam_version == 1:
            image_array = np.asarray(image)
            self.sam.set_image(image_array)
            transformed_boxes = self.sam.transform.apply_boxes_torch(
                boxes, image_array.shape[:2]
            )
            masks, _, _ = self.sam.predict_torch(
                point_coords=None,
                point_labels=None,
                boxes=transformed_boxes.to(self.sam.device),
                multimask_output=False,
            )
            return masks.cpu()
        elif self._sam_version == 2:
            self.sam.set_image(self.source)
            self.sam.boxes = boxes.numpy().tolist()
            masks, _, _ = self.sam.predict(
                boxes=boxes.numpy().tolist(),
                multimask_output=False,
                return_results=True,
            )
            self.masks = masks
            return masks

    def set_image(self, image):
        """Set the input image.

        Args:
            image (str): The path to the image file or a HTTP URL.
        """

        if isinstance(image, str):
            if image.startswith("http"):
                image = download_file(image)

            if not os.path.exists(image):
                raise ValueError(f"Input path {image} does not exist.")

            self.source = image
        else:
            self.source = None

    def predict(
        self,
        image,
        text_prompt,
        box_threshold,
        text_threshold,
        output=None,
        mask_multiplier=255,
        dtype=np.uint8,
        save_args={},
        return_results=False,
        return_coords=False,
        detection_filter=None,
        **kwargs,
    ):
        """
        Run both GroundingDINO and SAM model prediction.

        Parameters:
            image (Image): Input PIL Image.
            text_prompt (str): Text prompt for the model.
            box_threshold (float): Box threshold for the prediction.
            text_threshold (float): Text threshold for the prediction.
            output (str, optional): Output path for the prediction. Defaults to None.
            mask_multiplier (int, optional): Mask multiplier for the prediction. Defaults to 255.
            dtype (np.dtype, optional): Data type for the prediction. Defaults to np.uint8.
            save_args (dict, optional): Save arguments for the prediction. Defaults to {}.
            return_results (bool, optional): Whether to return the results. Defaults to False.
            detection_filter (callable, optional):
                Callable with box, mask, logit, phrase, and index args returns a boolean.
                If provided, the function will be called for each detected object.
                Defaults to None.

        Returns:
            tuple: Tuple containing masks, boxes, phrases, and logits.
        """

        if isinstance(image, str):
            if image.startswith("http"):
                image = download_file(image)

            if not os.path.exists(image):
                raise ValueError(f"Input path {image} does not exist.")

            self.source = image

            # Load the georeferenced image
            with rasterio.open(image) as src:
                image_np = src.read().transpose(
                    (1, 2, 0)
                )  # Convert rasterio image to numpy array
                self.transform = src.transform  # Save georeferencing information
                self.crs = src.crs  # Save the Coordinate Reference System

                if self.crs is None:
                    warnings.warn(
                        "The CRS (Coordinate Reference System) "
                        "of input image is None. "
                        "Please define a projection on the input image "
                        "before running segment-geospatial, "
                        "or manually set CRS on result object "
                        "like `sam.crs = 'EPSG:3857'`.",
                        UserWarning,
                    )

                image_pil = Image.fromarray(
                    image_np[:, :, :3]
                )  # Convert numpy array to PIL image, excluding the alpha channel
        else:
            image_pil = image
            image_np = np.array(image_pil)

        self.image = image_pil

        boxes, logits, phrases = self.predict_dino(
            image_pil, text_prompt, box_threshold, text_threshold
        )
        masks = torch.tensor([])
        if len(boxes) > 0:
            masks = self.predict_sam(image_pil, boxes)
            if 1 in masks.shape:
                masks = masks.squeeze(1)

        if boxes.nelement() == 0:  # No "object" instances found
            print("No objects found in the image.")
<<<<<<< HEAD
            mask_overlay = np.zeros_like(image_np[..., 0], dtype=dtype)  # Create an empty mask overlay

=======
            mask_overlay = np.zeros_like(
                image_np[..., 0], dtype=dtype
            )  # Create an empty mask overlay
            return
>>>>>>> 9d30aa02
        else:
            # Create an empty image to store the mask overlays
            mask_overlay = np.zeros_like(
                image_np[..., 0], dtype=dtype
            )  # Adjusted for single channel

            # Validate the detection_filter argument
            if detection_filter is not None:

                if not callable(detection_filter):
                    raise ValueError("detection_filter must be callable.")

                if not len(inspect.signature(detection_filter).parameters) == 5:
                    raise ValueError(
                        "detection_filter required args: "
                        "box, mask, logit, phrase, and index."
                    )

            for i, (box, mask, logit, phrase) in enumerate(
                zip(boxes, masks, logits, phrases)
            ):

                # Convert tensor to numpy array if necessary and ensure it contains integers
                if isinstance(mask, torch.Tensor):
                    mask = (
                        mask.cpu().numpy().astype(dtype)
                    )  # If mask is on GPU, use .cpu() before .numpy()

                # Apply the user-supplied filtering logic if provided
                if detection_filter is not None:
                    if not detection_filter(box, mask, logit, phrase, i):
                        continue

                mask_overlay += ((mask > 0) * (i + 1)).astype(
                    dtype
                )  # Assign a unique value for each mask

            # Normalize mask_overlay to be in [0, 255]
            mask_overlay = (
                mask_overlay > 0
            ) * mask_multiplier  # Binary mask in [0, 255]

        if output is not None:
            array_to_image(mask_overlay, output, self.source, dtype=dtype, **save_args)

        self.masks = masks
        self.boxes = boxes
        self.phrases = phrases
        self.logits = logits
        self.prediction = mask_overlay

        if return_results:
            return masks, boxes, phrases, logits

        if return_coords:
            boxlist = []
            for box in self.boxes:
                box = box.cpu().numpy()
                boxlist.append((box[0], box[1]))
            return boxlist

    def predict_batch(
        self,
        images,
        out_dir,
        text_prompt,
        box_threshold,
        text_threshold,
        mask_multiplier=255,
        dtype=np.uint8,
        save_args={},
        merge=True,
        verbose=True,
        **kwargs,
    ):
        """
        Run both GroundingDINO and SAM model prediction for a batch of images.

        Parameters:
            images (list): List of input PIL Images.
            out_dir (str): Output directory for the prediction.
            text_prompt (str): Text prompt for the model.
            box_threshold (float): Box threshold for the prediction.
            text_threshold (float): Text threshold for the prediction.
            mask_multiplier (int, optional): Mask multiplier for the prediction. Defaults to 255.
            dtype (np.dtype, optional): Data type for the prediction. Defaults to np.uint8.
            save_args (dict, optional): Save arguments for the prediction. Defaults to {}.
            merge (bool, optional): Whether to merge the predictions into a single GeoTIFF file. Defaults to True.
        """

        import glob

        if not os.path.exists(out_dir):
            os.makedirs(out_dir)

        if isinstance(images, str):
            images = list(glob.glob(os.path.join(images, "*.tif")))
            images.sort()

        if not isinstance(images, list):
            raise ValueError("images must be a list or a directory to GeoTIFF files.")

        for i, image in enumerate(images):
            basename = os.path.splitext(os.path.basename(image))[0]
            if verbose:
                print(
                    f"Processing image {str(i+1).zfill(len(str(len(images))))} of {len(images)}: {image}..."
                )
            output = os.path.join(out_dir, f"{basename}_mask.tif")
            self.predict(
                image,
                text_prompt,
                box_threshold,
                text_threshold,
                output=output,
                mask_multiplier=mask_multiplier,
                dtype=dtype,
                save_args=save_args,
                **kwargs,
            )

        if merge:
            output = os.path.join(out_dir, "merged.tif")
            merge_rasters(out_dir, output)
            if verbose:
                print(f"Saved the merged prediction to {output}.")

    def save_boxes(self, output=None, dst_crs="EPSG:4326", **kwargs):
        """Save the bounding boxes to a vector file.

        Args:
            output (str): The path to the output vector file.
            dst_crs (str, optional): The destination CRS. Defaults to "EPSG:4326".
            **kwargs: Additional arguments for boxes_to_vector().
        """

        if self.boxes is None:
            print("Please run predict() first.")
            return
        else:
            boxes = self.boxes.tolist()
            coords = rowcol_to_xy(self.source, boxes=boxes, dst_crs=dst_crs, **kwargs)
            if output is None:
                return boxes_to_vector(coords, self.crs, dst_crs, output)
            else:
                boxes_to_vector(coords, self.crs, dst_crs, output)

    def show_anns(
        self,
        figsize=(12, 10),
        axis="off",
        cmap="viridis",
        alpha=0.4,
        add_boxes=True,
        box_color="r",
        box_linewidth=1,
        title=None,
        output=None,
        blend=True,
        **kwargs,
    ):
        """Show the annotations (objects with random color) on the input image.

        Args:
            figsize (tuple, optional): The figure size. Defaults to (12, 10).
            axis (str, optional): Whether to show the axis. Defaults to "off".
            cmap (str, optional): The colormap for the annotations. Defaults to "viridis".
            alpha (float, optional): The alpha value for the annotations. Defaults to 0.4.
            add_boxes (bool, optional): Whether to show the bounding boxes. Defaults to True.
            box_color (str, optional): The color for the bounding boxes. Defaults to "r".
            box_linewidth (int, optional): The line width for the bounding boxes. Defaults to 1.
            title (str, optional): The title for the image. Defaults to None.
            output (str, optional): The path to the output image. Defaults to None.
            blend (bool, optional): Whether to show the input image. Defaults to True.
            kwargs (dict, optional): Additional arguments for matplotlib.pyplot.savefig().
        """

        import warnings
        import matplotlib.pyplot as plt
        import matplotlib.patches as patches

        warnings.filterwarnings("ignore")

        anns = self.prediction

        if anns is None:
            print("Please run predict() first.")
            return
        elif len(anns) == 0:
            print("No objects found in the image.")
            return

        plt.figure(figsize=figsize)
        plt.imshow(self.image)

        if add_boxes:
            for box in self.boxes:
                # Draw bounding box
                box = box.cpu().numpy()  # Convert the tensor to a numpy array
                rect = patches.Rectangle(
                    (box[0], box[1]),
                    box[2] - box[0],
                    box[3] - box[1],
                    linewidth=box_linewidth,
                    edgecolor=box_color,
                    facecolor="none",
                )
                plt.gca().add_patch(rect)

        if "dpi" not in kwargs:
            kwargs["dpi"] = 100

        if "bbox_inches" not in kwargs:
            kwargs["bbox_inches"] = "tight"

        plt.imshow(anns, cmap=cmap, alpha=alpha)

        if title is not None:
            plt.title(title)
        plt.axis(axis)

        if output is not None:
            if blend:
                plt.savefig(output, **kwargs)
            else:
                array_to_image(self.prediction, output, self.source)

    def raster_to_vector(self, image, output, simplify_tolerance=None, **kwargs):
        """Save the result to a vector file.

        Args:
            image (str): The path to the image file.
            output (str): The path to the vector file.
            simplify_tolerance (float, optional): The maximum allowed geometry displacement.
                The higher this value, the smaller the number of vertices in the resulting geometry.
        """

        raster_to_vector(image, output, simplify_tolerance=simplify_tolerance, **kwargs)

    def show_map(self, basemap="SATELLITE", out_dir=None, **kwargs):
        """Show the interactive map.

        Args:
            basemap (str, optional): The basemap. It can be one of the following: SATELLITE, ROADMAP, TERRAIN, HYBRID.
            out_dir (str, optional): The path to the output directory. Defaults to None.

        Returns:
            leafmap.Map: The map object.
        """
        return text_sam_gui(self, basemap=basemap, out_dir=out_dir, **kwargs)

    def region_groups(
        self,
        image: Union[str, "xr.DataArray", np.ndarray],
        connectivity: int = 1,
        min_size: int = 10,
        max_size: Optional[int] = None,
        threshold: Optional[int] = None,
        properties: Optional[List[str]] = None,
        intensity_image: Optional[Union[str, "xr.DataArray", np.ndarray]] = None,
        out_csv: Optional[str] = None,
        out_vector: Optional[str] = None,
        out_image: Optional[str] = None,
        **kwargs: Any,
    ) -> Union[
        Tuple[np.ndarray, "pd.DataFrame"], Tuple["xr.DataArray", "pd.DataFrame"]
    ]:
        """
        Segment regions in an image and filter them based on size.

        Args:
            image (Union[str, xr.DataArray, np.ndarray]): Input image, can be a file
                path, xarray DataArray, or numpy array.
            connectivity (int, optional): Connectivity for labeling. Defaults to 1
                for 4-connectivity. Use 2 for 8-connectivity.
            min_size (int, optional): Minimum size of regions to keep. Defaults to 10.
            max_size (Optional[int], optional): Maximum size of regions to keep.
                Defaults to None.
            threshold (Optional[int], optional): Threshold for filling holes.
                Defaults to None, which is equal to min_size.
            properties (Optional[List[str]], optional): List of properties to measure.
                See https://scikit-image.org/docs/stable/api/skimage.measure.html#skimage.measure.regionprops
                Defaults to None.
            intensity_image (Optional[Union[str, xr.DataArray, np.ndarray]], optional):
                Intensity image to use for properties. Defaults to None.
            out_csv (Optional[str], optional): Path to save the properties as a CSV file.
                Defaults to None.
            out_vector (Optional[str], optional): Path to save the vector file.
                Defaults to None.
            out_image (Optional[str], optional): Path to save the output image.
                Defaults to None.

        Returns:
            Union[Tuple[np.ndarray, pd.DataFrame], Tuple[xr.DataArray, pd.DataFrame]]: Labeled image and properties DataFrame.
        """
        return self.sam.region_groups(
            image,
            connectivity=connectivity,
            min_size=min_size,
            max_size=max_size,
            threshold=threshold,
            properties=properties,
            intensity_image=intensity_image,
            out_csv=out_csv,
            out_vector=out_vector,
            out_image=out_image,
            **kwargs,
        )


def main():
    parser = argparse.ArgumentParser(description="LangSAM")
    parser.add_argument("--image", required=True, help="path to the image")
    parser.add_argument("--prompt", required=True, help="text prompt")
    parser.add_argument(
        "--box_threshold", default=0.5, type=float, help="box threshold"
    )
    parser.add_argument(
        "--text_threshold", default=0.5, type=float, help="text threshold"
    )
    args = parser.parse_args()

    with rasterio.open(args.image) as src:
        image_np = src.read().transpose(
            (1, 2, 0)
        )  # Convert rasterio image to numpy array
        transform = src.transform  # Save georeferencing information
        crs = src.crs  # Save the Coordinate Reference System

    model = LangSAM()

    image_pil = Image.fromarray(
        image_np[:, :, :3]
    )  # Convert numpy array to PIL image, excluding the alpha channel
    image_np_copy = image_np.copy()  # Create a copy for modifications

    masks, boxes, phrases, logits = model.predict(
        image_pil, args.prompt, args.box_threshold, args.text_threshold
    )

    if boxes.nelement() == 0:  # No "object" instances found
        print("No objects found in the image.")
    else:
        # Create an empty image to store the mask overlays
        mask_overlay = np.zeros_like(
            image_np[..., 0], dtype=np.int64
        )  # Adjusted for single channel

        for i in range(len(boxes)):
            box = boxes[i].cpu().numpy()  # Convert the tensor to a numpy array
            mask = masks[i].cpu().numpy()  # Convert the tensor to a numpy array

            # Add the mask to the mask_overlay image
            mask_overlay += (mask > 0) * (i + 1)  # Assign a unique value for each mask

    # Normalize mask_overlay to be in [0, 255]
    mask_overlay = ((mask_overlay > 0) * 255).astype(
        rasterio.uint8
    )  # Binary mask in [0, 255]

    with rasterio.open(
        "mask.tif",
        "w",
        driver="GTiff",
        height=mask_overlay.shape[0],
        width=mask_overlay.shape[1],
        count=1,
        dtype=mask_overlay.dtype,
        crs=crs,
        transform=transform,
    ) as dst:
        dst.write(mask_overlay, 1)


if __name__ == "__main__":
    main()<|MERGE_RESOLUTION|>--- conflicted
+++ resolved
@@ -342,15 +342,10 @@
 
         if boxes.nelement() == 0:  # No "object" instances found
             print("No objects found in the image.")
-<<<<<<< HEAD
-            mask_overlay = np.zeros_like(image_np[..., 0], dtype=dtype)  # Create an empty mask overlay
-
-=======
             mask_overlay = np.zeros_like(
                 image_np[..., 0], dtype=dtype
             )  # Create an empty mask overlay
-            return
->>>>>>> 9d30aa02
+        
         else:
             # Create an empty image to store the mask overlays
             mask_overlay = np.zeros_like(
